# Sentence Transformers: Multilingual Sentence, Paragraph, and Image Embeddings using BERT & Co.

This framework provides an easy method to compute dense vector representations for **sentences**, **paragraphs**, and **images**. The models are based on transformer networks like BERT / RoBERTa / XLM-RoBERTa etc. and achieve state-of-the-art performance in various task. Text is embedding in vector space such that similar text is close and can efficiently be found using cosine similarity.


We provide an increasing number of **[state-of-the-art pretrained models](https://www.sbert.net/docs/pretrained_models.html)** for more than 100 languages, fine-tuned for various use-cases.

Further, this framework allows an easy  **[fine-tuning of custom embeddings models](https://www.sbert.net/docs/training/overview.html)**, to achieve maximal performance on your specific task.


For the **full documentation**, see **[www.SBERT.net](https://www.sbert.net)**.

The following publications are integrated in this framework:
- [Sentence-BERT: Sentence Embeddings using Siamese BERT-Networks](https://arxiv.org/abs/1908.10084) (EMNLP 2019)
- [Making Monolingual Sentence Embeddings Multilingual using Knowledge Distillation](https://arxiv.org/abs/2004.09813) (EMNLP 2020)
- [Augmented SBERT: Data Augmentation Method for Improving Bi-Encoders for Pairwise Sentence Scoring Tasks](https://arxiv.org/abs/2010.08240) (NAACL 2021)
- [The Curse of Dense Low-Dimensional Information Retrieval for Large Index Sizes](https://arxiv.org/abs/2012.14210) (arXiv 2020)
- [TSDAE: Using Transformer-based Sequential Denoising Auto-Encoder for Unsupervised Sentence Embedding Learning](https://arxiv.org/abs/2104.06979) (arXiv 2021)
- [BEIR: A Heterogenous Benchmark for Zero-shot Evaluation of Information Retrieval Models](https://arxiv.org/abs/2104.08663) (arXiv 2021)


## Installation
We recommend **Python 3.6** or higher, **[PyTorch 1.6.0](https://pytorch.org/get-started/locally/)** or higher and **[transformers v4.0.0](https://github.com/huggingface/transformers)** or higher. The code does **not** work with Python 2.7.




**Install with pip**

Install the *sentence-transformers* with `pip`:
```
pip install -U sentence-transformers
```

**Install from sources**

Alternatively, you can also clone the latest version from the [repository](https://github.com/UKPLab/sentence-transformers) and install it directly from the source code:
````
pip install -e .
```` 

**PyTorch with CUDA**
If you want to use a GPU / CUDA, you must install PyTorch with the matching CUDA Version. Follow
[PyTorch - Get Started](https://pytorch.org/get-started/locally/) for further details how to install PyTorch.



## Getting Started

See [Quickstart](https://www.sbert.net/docs/quickstart.html) in our documenation.


[This example](https://github.com/UKPLab/sentence-transformers/tree/master/examples/applications/computing-embeddings/computing_embeddings.py) shows you how to use an already trained Sentence Transformer model to embed sentences for another task.

First download a pretrained model.
````python
from sentence_transformers import SentenceTransformer
model = SentenceTransformer('paraphrase-MiniLM-L6-v2')
````
Then provide some sentences to the model.
````python
sentences = ['This framework generates embeddings for each input sentence',
    'Sentences are passed as a list of string.', 
    'The quick brown fox jumps over the lazy dog.']
sentence_embeddings = model.encode(sentences)
````
And that's it already. We now have a list of numpy arrays with the embeddings.
````python
for sentence, embedding in zip(sentences, sentence_embeddings):
    print("Sentence:", sentence)
    print("Embedding:", embedding)
    print("")
````

## Pre-Trained Models

We provide a large list of [Pretrained Models](https://www.sbert.net/docs/pretrained_models.html) for more than 100 languages. Some models are general purpose models, while others produce embeddings for specific use cases. Pre-trained models can be loaded by just passing the model name: `SentenceTransformer('model_name')`.

[»  Full list of pretrained models](https://www.sbert.net/docs/pretrained_models.html)



## Training
This framework allows you to fine-tune your own sentence embedding methods, so that you get task-specific sentence embeddings. You have various options to choose from in order to get perfect sentence embeddings for your specific task. 

See [Training Overview](https://www.sbert.net/docs/training/overview.html) for an introduction how to train your own embedding models. We provide [various examples](https://github.com/UKPLab/sentence-transformers/tree/master/examples/training) how to train models on various datasets.


Some highlights are:
- Support of various transformer networks including BERT, RoBERTa, XLM-R, DistilBERT, Electra, BART, ...
- Multi-Lingual and multi-task learning
- Evaluation during training to find optimal model
- [10+ loss-functions](https://www.sbert.net/docs/package_reference/losses.html) allowing to tune models specifically for semantic search, paraphrase mining, semantic similarity comparison, clustering, triplet loss, constrative loss.



## Performance

<<<<<<< HEAD
Our models are evaluated extensively and achieve state-of-the-art performance on various tasks. Further, the code is tuned to provide the highest possible speed.

=======
Our models are evaluated extensively on 15+ datasets including challening domains like Tweets, Reddit, emails. They achieve by far the **best performance** from all available sentence embedding methods. Further, we provide several **smaller models** that are **optimized for speed**.
>>>>>>> 56ace7ab

[» Full list of pretrained models](https://www.sbert.net/docs/pretrained_models.html)




## Application Examples
You can use this framework for:
- [Computing Sentence Embeddings](https://www.sbert.net/examples/applications/computing-embeddings/README.html)
- [Semantic Textual Similarity](https://www.sbert.net/docs/usage/semantic_textual_similarity.html)
- [Clustering](https://www.sbert.net/examples/applications/clustering/README.html)
- [Paraphrase Mining](https://www.sbert.net/examples/applications/paraphrase-mining/README.html)
 - [Translated Sentence Mining](https://www.sbert.net/examples/applications/parallel-sentence-mining/README.html)
 - [Semantic Search](https://www.sbert.net/examples/applications/semantic-search/README.html)
 - [Retrieve & Re-Rank](https://www.sbert.net/examples/applications/retrieve_rerank/README.html) 
 - [Text Summarization](https://www.sbert.net/examples/applications/text-summarization/README.html) 
- [Multilingual Image Search, Clustering & Duplicate Detection](https://www.sbert.net/examples/applications/image-search/README.html)

and many more use-cases.


For all examples, see [examples/applications](https://github.com/UKPLab/sentence-transformers/tree/master/examples/applications).

## Citing & Authors
If you find this repository helpful, feel free to cite our publication [Sentence-BERT: Sentence Embeddings using Siamese BERT-Networks](https://arxiv.org/abs/1908.10084):
```bibtex 
@inproceedings{reimers-2019-sentence-bert,
    title = "Sentence-BERT: Sentence Embeddings using Siamese BERT-Networks",
    author = "Reimers, Nils and Gurevych, Iryna",
    booktitle = "Proceedings of the 2019 Conference on Empirical Methods in Natural Language Processing",
    month = "11",
    year = "2019",
    publisher = "Association for Computational Linguistics",
    url = "https://arxiv.org/abs/1908.10084",
}
```


If you use one of the multilingual models, feel free to cite our publication [Making Monolingual Sentence Embeddings Multilingual using Knowledge Distillation](https://arxiv.org/abs/2004.09813):
```bibtex
@inproceedings{reimers-2020-multilingual-sentence-bert,
    title = "Making Monolingual Sentence Embeddings Multilingual using Knowledge Distillation",
    author = "Reimers, Nils and Gurevych, Iryna",
    booktitle = "Proceedings of the 2020 Conference on Empirical Methods in Natural Language Processing",
    month = "11",
    year = "2020",
    publisher = "Association for Computational Linguistics",
    url = "https://arxiv.org/abs/2004.09813",
}
```

Please have a look at [Publications](https://www.sbert.net/docs/publications.html) for our different publications that are integrated into SentenceTransformers.


Contact person: [Nils Reimers](https://www.nils-reimers.de), [info@nils-reimers.de](mailto:info@nils-reimers.de)

https://www.ukp.tu-darmstadt.de/


Don't hesitate to send us an e-mail or report an issue, if something is broken (and it shouldn't be) or if you have further questions.

> This repository contains experimental software and is published for the sole purpose of giving additional background details on the respective publication.






<|MERGE_RESOLUTION|>--- conflicted
+++ resolved
@@ -20,7 +20,7 @@
 
 
 ## Installation
-We recommend **Python 3.6** or higher, **[PyTorch 1.6.0](https://pytorch.org/get-started/locally/)** or higher and **[transformers v4.0.0](https://github.com/huggingface/transformers)** or higher. The code does **not** work with Python 2.7.
+We recommend **Python 3.6** or higher, **[PyTorch 1.6.0](https://pytorch.org/get-started/locally/)** or higher and **[transformers v4.6.0](https://github.com/huggingface/transformers)** or higher. The code does **not** work with Python 2.7.
 
 
 
@@ -96,12 +96,7 @@
 
 ## Performance
 
-<<<<<<< HEAD
-Our models are evaluated extensively and achieve state-of-the-art performance on various tasks. Further, the code is tuned to provide the highest possible speed.
-
-=======
 Our models are evaluated extensively on 15+ datasets including challening domains like Tweets, Reddit, emails. They achieve by far the **best performance** from all available sentence embedding methods. Further, we provide several **smaller models** that are **optimized for speed**.
->>>>>>> 56ace7ab
 
 [» Full list of pretrained models](https://www.sbert.net/docs/pretrained_models.html)
 
