from torch import nn
from transformers import AutoModel, AutoTokenizer, AutoConfig, T5Config, MT5Config
import json
from typing import List, Dict, Optional, Union, Tuple
import os


class Transformer(nn.Module):
    """Huggingface AutoModel to generate token embeddings.
    Loads the correct class, e.g. BERT / RoBERTa etc.

    :param model_name_or_path: Huggingface models name (https://huggingface.co/models)
    :param max_seq_length: Truncate any inputs longer than max_seq_length
    :param model_args: Arguments (key, value pairs) passed to the Huggingface Transformers model
    :param cache_dir: Cache dir for Huggingface Transformers to store/load models
    :param tokenizer_args: Arguments (key, value pairs) passed to the Huggingface Tokenizer model
    :param do_lower_case: If true, lowercases the input (independent if the model is cased or not)
    :param tokenizer_name_or_path: Name or path of the tokenizer. When None, then model_name_or_path is used
    """
    def __init__(self, model_name_or_path: str, max_seq_length: Optional[int] = None,
                 model_args: Dict = {}, cache_dir: Optional[str] = None,
                 tokenizer_args: Dict = {}, do_lower_case: bool = False,
                 tokenizer_name_or_path : str = None):
        super(Transformer, self).__init__()
        self.config_keys = ['max_seq_length', 'do_lower_case']
        self.do_lower_case = do_lower_case

        config = AutoConfig.from_pretrained(model_name_or_path, **model_args, cache_dir=cache_dir)
        self._load_model(model_name_or_path, config, cache_dir, **model_args)

        self.tokenizer = AutoTokenizer.from_pretrained(tokenizer_name_or_path if tokenizer_name_or_path is not None else model_name_or_path, cache_dir=cache_dir, **tokenizer_args)

        #No max_seq_length set. Try to infer from model
        if max_seq_length is None:
            if hasattr(self.auto_model, "config") and hasattr(self.auto_model.config, "max_position_embeddings") and hasattr(self.tokenizer, "model_max_length"):
                max_seq_length = min(self.auto_model.config.max_position_embeddings, self.tokenizer.model_max_length)

        self.max_seq_length = max_seq_length

        if tokenizer_name_or_path is not None:
            self.auto_model.config.tokenizer_class = self.tokenizer.__class__.__name__


    def _load_model(self, model_name_or_path, config, cache_dir, **model_args):
        """Loads the transformer model"""
        if isinstance(config, T5Config):
<<<<<<< HEAD
            self._load_t5_model(model_name_or_path, config, cache_dir)
        elif isinstance(config, MT5Config):
            self._load_mt5_model(model_name_or_path, config, cache_dir)
=======
            self._load_t5_model(model_name_or_path, config, cache_dir, **model_args)
>>>>>>> 0dac5732
        else:
            self.auto_model = AutoModel.from_pretrained(model_name_or_path, config=config, cache_dir=cache_dir, **model_args)

    def _load_t5_model(self, model_name_or_path, config, cache_dir, **model_args):
        """Loads the encoder model from T5"""
        from transformers import T5EncoderModel
        T5EncoderModel._keys_to_ignore_on_load_unexpected = ["decoder.*"]
        self.auto_model = T5EncoderModel.from_pretrained(model_name_or_path, config=config, cache_dir=cache_dir, **model_args)

    def _load_mt5_model(self, model_name_or_path, config, cache_dir):
        """Loads the encoder model from T5"""
        from transformers import MT5EncoderModel
        MT5EncoderModel._keys_to_ignore_on_load_unexpected = ["decoder.*"]
        self.auto_model = MT5EncoderModel.from_pretrained(model_name_or_path, config=config, cache_dir=cache_dir)

    def __repr__(self):
        return "Transformer({}) with Transformer model: {} ".format(self.get_config_dict(), self.auto_model.__class__.__name__)

    def forward(self, features):
        """Returns token_embeddings, cls_token"""
        trans_features = {'input_ids': features['input_ids'], 'attention_mask': features['attention_mask']}
        if 'token_type_ids' in features:
            trans_features['token_type_ids'] = features['token_type_ids']

        output_states = self.auto_model(**trans_features, return_dict=False)
        output_tokens = output_states[0]

        features.update({'token_embeddings': output_tokens, 'attention_mask': features['attention_mask']})

        if self.auto_model.config.output_hidden_states:
            all_layer_idx = 2
            if len(output_states) < 3: #Some models only output last_hidden_states and all_hidden_states
                all_layer_idx = 1

            hidden_states = output_states[all_layer_idx]
            features.update({'all_layer_embeddings': hidden_states})

        return features

    def get_word_embedding_dimension(self) -> int:
        return self.auto_model.config.hidden_size

    def tokenize(self, texts: Union[List[str], List[Dict], List[Tuple[str, str]]]):
        """
        Tokenizes a text and maps tokens to token-ids
        """
        output = {}
        if isinstance(texts[0], str):
            to_tokenize = [texts]
        elif isinstance(texts[0], dict):
            to_tokenize = []
            output['text_keys'] = []
            for lookup in texts:
                text_key, text = next(iter(lookup.items()))
                to_tokenize.append(text)
                output['text_keys'].append(text_key)
            to_tokenize = [to_tokenize]
        else:
            batch1, batch2 = [], []
            for text_tuple in texts:
                batch1.append(text_tuple[0])
                batch2.append(text_tuple[1])
            to_tokenize = [batch1, batch2]

        #strip
        to_tokenize = [[str(s).strip() for s in col] for col in to_tokenize]

        #Lowercase
        if self.do_lower_case:
            to_tokenize = [[s.lower() for s in col] for col in to_tokenize]

        output.update(self.tokenizer(*to_tokenize, padding=True, truncation='longest_first', return_tensors="pt", max_length=self.max_seq_length))
        return output


    def get_config_dict(self):
        return {key: self.__dict__[key] for key in self.config_keys}

    def save(self, output_path: str):
        self.auto_model.save_pretrained(output_path)
        self.tokenizer.save_pretrained(output_path)

        with open(os.path.join(output_path, 'sentence_bert_config.json'), 'w') as fOut:
            json.dump(self.get_config_dict(), fOut, indent=2)

    @staticmethod
    def load(input_path: str):
        #Old classes used other config names than 'sentence_bert_config.json'
        for config_name in ['sentence_bert_config.json', 'sentence_roberta_config.json', 'sentence_distilbert_config.json', 'sentence_camembert_config.json', 'sentence_albert_config.json', 'sentence_xlm-roberta_config.json', 'sentence_xlnet_config.json']:
            sbert_config_path = os.path.join(input_path, config_name)
            if os.path.exists(sbert_config_path):
                break

        with open(sbert_config_path) as fIn:
            config = json.load(fIn)
        return Transformer(model_name_or_path=input_path, **config)




<|MERGE_RESOLUTION|>--- conflicted
+++ resolved
@@ -44,13 +44,9 @@
     def _load_model(self, model_name_or_path, config, cache_dir, **model_args):
         """Loads the transformer model"""
         if isinstance(config, T5Config):
-<<<<<<< HEAD
-            self._load_t5_model(model_name_or_path, config, cache_dir)
+            self._load_t5_model(model_name_or_path, config, cache_dir, **model_args)
         elif isinstance(config, MT5Config):
-            self._load_mt5_model(model_name_or_path, config, cache_dir)
-=======
-            self._load_t5_model(model_name_or_path, config, cache_dir, **model_args)
->>>>>>> 0dac5732
+            self._load_mt5_model(model_name_or_path, config, cache_dir, **model_args)
         else:
             self.auto_model = AutoModel.from_pretrained(model_name_or_path, config=config, cache_dir=cache_dir, **model_args)
 
